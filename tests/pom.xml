--- conflicted
+++ resolved
@@ -367,8 +367,8 @@
                                 <goals><goal>add-test-source</goal></goals>
                                 <configuration>
                                     <sources>
-<<<<<<< HEAD
                                         <source>${project.basedir}/src/test/330+/scala</source>
+                                        <source>${project.basedir}/src/test/320+/scala</source>
                                     </sources>
                                 </configuration>
                             </execution>
@@ -397,10 +397,7 @@
                                 <configuration>
                                     <sources>
                                         <source>${project.basedir}/src/test/330+/scala</source>
-=======
-                                        <source>${project.basedir}/src/test/330/scala</source>
                                         <source>${project.basedir}/src/test/320+/scala</source>
->>>>>>> c047f583
                                     </sources>
                                 </configuration>
                             </execution>
