--- conflicted
+++ resolved
@@ -432,12 +432,9 @@
             .withTimeUnit(TimeUnit.MICROSECONDS)
             .includeColumn(readDataSchema.fieldNames:_*).build()
 
-<<<<<<< HEAD
         // about to start using the GPU
         GpuSemaphore.acquireIfNecessary(TaskContext.get())
 
-=======
->>>>>>> bb44f54a
         val table = Table.readParquet(parseOpts, dataBuffer, 0, dataSize)
         maximum = max(GpuColumnVector.getTotalDeviceMemoryUsed(table), maximum)
         val numColumns = table.getNumberOfColumns
