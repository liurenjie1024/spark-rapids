/*
 * Copyright (c) 2019-2024, NVIDIA CORPORATION.
 *
 * Licensed under the Apache License, Version 2.0 (the "License");
 * you may not use this file except in compliance with the License.
 * You may obtain a copy of the License at
 *
 *     http://www.apache.org/licenses/LICENSE-2.0
 *
 * Unless required by applicable law or agreed to in writing, software
 * distributed under the License is distributed on an "AS IS" BASIS,
 * WITHOUT WARRANTIES OR CONDITIONS OF ANY KIND, either express or implied.
 * See the License for the specific language governing permissions and
 * limitations under the License.
 */

package com.nvidia.spark.rapids

import java.util
import java.util.concurrent.{ConcurrentHashMap, LinkedBlockingQueue}

import scala.collection.mutable
import scala.collection.mutable.ArrayBuffer

import ai.rapids.cudf.{NvtxColor, NvtxRange}
import com.nvidia.spark.rapids.ScalableTaskCompletion.onTaskCompletion

import org.apache.spark.TaskContext
import org.apache.spark.internal.Logging
import org.apache.spark.sql.internal.SQLConf
import org.apache.spark.sql.rapids.GpuTaskMetrics

/**
 * The result of trying to acquire a semaphore could be
 * `SemaphoreAcquired` or `AcquireFailed`.
 */
sealed trait TryAcquireResult

/**
 * The Semaphore was successfully acquired.
 */
case object SemaphoreAcquired extends TryAcquireResult

/**
 * To acquire the semaphore this thread would have to block.
 * @param numWaitingTasks the number of tasks waiting at the time the request was made.
 *                        Note that this can change very quickly.
 */
case class AcquireFailed(numWaitingTasks: Int) extends TryAcquireResult

object GpuSemaphore {
  // DO NOT ACCESS DIRECTLY!  Use `getInstance` instead.
  @volatile private var instance: GpuSemaphore = _

  private def getInstance: GpuSemaphore = {
    if (instance == null) {
      GpuSemaphore.synchronized {
        // The instance is trying to be used before it is initialized.
        // Since we don't have access to a configuration object here,
        // default to only one task per GPU behavior.
        if (instance == null) {
          initialize(false)
        }
      }
    }
    instance
  }

  /**
   * Initializes the GPU task semaphore.
   */
  def initialize(checkVoluntaryGpuRelease: Boolean): Unit = synchronized {
    if (instance != null) {
      throw new IllegalStateException("already initialized")
    }
    instance = new GpuSemaphore(checkVoluntaryGpuRelease)
  }

  /**
   * A thread may try to acquire the semaphore without blocking on it. NOTE: A task completion
   * listener will automatically be installed to ensure the semaphore is always released by the
   * time the task completes.
   */
  def tryAcquire(context: TaskContext): TryAcquireResult = {
    if (context != null) {
      getInstance.tryAcquire(context)
    } else {
      // For unit tests that might try with no context
      SemaphoreAcquired
    }
  }

  /**
   * Tasks must call this when they begin to use the GPU.
   * If the task has not already acquired the GPU semaphore then it is acquired,
   * blocking if necessary.
   * NOTE: A task completion listener will automatically be installed to ensure
   *       the semaphore is always released by the time the task completes.
   */
  def acquireIfNecessary(context: TaskContext): Unit = {
    if (context != null) {
      getInstance.acquireIfNecessary(context)
    }
  }

  /**
   * Tasks must call this when they are finished using the GPU.
   */
  def releaseIfNecessary(context: TaskContext): Unit = {
    if (context != null) {
      getInstance.releaseIfNecessary(context)
    }
  }

  def forbidVoluntaryRelease(context: TaskContext): Unit= {
    if (context != null) {
      getInstance.forbidVoluntaryRelease(context)
    }
  }

  def allowVoluntaryRelease(context: TaskContext): Unit = {
    if (context != null) {
      getInstance.allowVoluntaryRelease(context)
    }
  }

  def voluntaryRelease(context: TaskContext): Unit = {
    if (context != null) {
      getInstance.voluntaryRelease(context)
    }
  }

  /**
   * Dumps the stack traces for any tasks that have accessed the GPU semaphore
   * and have not completed. The output includes whether the task has the GPU semaphore
   * held at the time of the stack trace.
   */
  def dumpActiveStackTracesToLog(): Unit = {
    getInstance.dumpActiveStackTracesToLog()
  }

  /**
   * Uninitialize the GPU semaphore.
   * NOTE: This does not wait for active tasks to release!
   */
  def shutdown(): Unit = synchronized {
    if (instance != null) {
      instance.shutdown()
      instance = null
    }
  }

  private val MAX_PERMITS = 1000

  def computeNumPermits(conf: SQLConf): Int = {
    val concurrentStr = conf.getConfString(RapidsConf.CONCURRENT_GPU_TASKS.key, null)
    val concurrentInt = Option(concurrentStr)
      .map(ConfHelper.toInteger(_, RapidsConf.CONCURRENT_GPU_TASKS.key))
      .getOrElse(RapidsConf.CONCURRENT_GPU_TASKS.defaultValue)
    // concurrentInt <= 0 is the same as 1 (fail to the safest value)
    // concurrentInt > MAX_PERMITS becomes the same as MAX_PERMITS
    // (who has more than 1000 threads anyways).
    val permits = MAX_PERMITS / math.min(math.max(concurrentInt, 1), MAX_PERMITS)
    math.max(permits, 1)
  }
}

/**
 * This represents the state associated with a given task. A task can have multiple threads
 * associated with it. That tends to happen when there is a UDF in an external language
 * a.k.a python.  In that case a writer thread is created to feed the python process and
 * the original thread is used as a reader thread that pulls data from the python process.
 * For the GPU semaphore to avoid deadlocks we either allow all threads associated with a task
 * on the GPU or none of them. But this requires coordination to block all of them or wake up
 * all of them. That is the primary job of this class.
 *
 * It should be noted that there is no special coordination when releasing the semaphore. This
 * can result in one thread running on the GPU when it thinks it has the semaphore, but does
 * not. As the semaphore is used as a first line of defense to avoid using too much GPU memory
 * this is considered to be okay as there are other mechanisms in place, and it should be rather
 * rare.
 */
private final class SemaphoreTaskInfo() extends Logging {
  /**
   * This holds threads that are not on the GPU yet. Most of the time they are
   * blocked waiting for the semaphore to let them on, but it may hold one
   * briefly even when this task is holding the semaphore. This is a queue
   * mostly to give us a simple way to elect one thread to block on the semaphore
   * while the others will block with a call to `wait`. There should typically be
   * very few threads in here, if any.
   */
  private val blockedThreads = new LinkedBlockingQueue[Thread]()
  /**
   * All threads that are currently active on the GPU. This is mostly used for
   * debugging. It is a `Set` to avoid duplicates, not for performance because there
   * should be very few in here at a time.
   */
  private val activeThreads = new util.LinkedHashSet[Thread]()
  private lazy val numPermits = GpuSemaphore.computeNumPermits(SQLConf.get)
  /**
   * If this task holds the GPU semaphore or not.
   */
  private var hasSemaphore = false
  private var lastHeld: Long = 0

  type GpuBackingSemaphore = PrioritySemaphore[Long]

  /**
   * Does this task have the GPU semaphore or not. Be careful because it can change at
   * any point in time. So only use it for logging.
   */
  def isHoldingSemaphore: Boolean = synchronized {
    hasSemaphore
  }

  /**
   * Get the list of threads currently running on the GPU Semaphore for this task. Be
   * careful because these can change at any point in time. So only use it for logging.
   */
  def getActiveThreads: Seq[Thread] = synchronized {
    val ret = ArrayBuffer.empty[Thread]
    activeThreads.forEach { item =>
      ret += item
    }
    ret.toSeq
  }

  private def moveToActive(t: Thread): Unit = synchronized {
    if (!hasSemaphore) {
      throw new IllegalStateException("Should not move to active without holding the semaphore")
    }
    blockedThreads.remove(t)
    activeThreads.add(t)
  }

  /**
   * Block the current thread until we have the semaphore.
   * @param semaphore what we are going to wait on.
   */
  def blockUntilReady(semaphore: GpuBackingSemaphore): Unit = {
    val t = Thread.currentThread()
    // All threads start out in blocked, but will move out of it inside of the while loop.
    synchronized {
      blockedThreads.add(t)
    }
    var done = false
    var shouldBlockOnSemaphore = false
    while (!done) {
      try {
        synchronized {
          // This thread can continue if this task owns the GPU semaphore. When that happens
          // move the state of the thread from blocked to active.
          done = hasSemaphore
          if (done) {
            moveToActive(t)
          }
          // Only one thread can block on the semaphore itself, we pick the first thread in
          // blockedThread to be that one. This is arbitrary and does not matter, it is just
          // simple to do.
          shouldBlockOnSemaphore = t == blockedThreads.peek
          if (!done && !shouldBlockOnSemaphore) {
            // If we need to block and are not blocking on the semaphore we will wait
            // on this class until the task has the semaphore and we wake up.
            wait()
            if (hasSemaphore) {
              moveToActive(t)
              done = true
            }
          }
        }
        if (!done && shouldBlockOnSemaphore) {
          // We cannot be in a synchronized block and wait on the semaphore
          // so we have to release it and grab it again afterwards.
          semaphore.acquire(numPermits, lastHeld)
          synchronized {
            // We now own the semaphore so we need to wake up all of the other tasks that are
            // waiting.
            hasSemaphore = true
            moveToActive(t)
            notifyAll()
            done = true
          }
        }
      } catch {
        case throwable: Throwable =>
          synchronized {
            // a thread is exiting because of an exception, so we want to reset things,
            // and possibly elect another thread to wait on the semaphore.
            blockedThreads.remove(t)
            activeThreads.remove(t)
            if (!hasSemaphore && shouldBlockOnSemaphore) {
              // wake up the other threads so a new thread tries to get the semaphore
              notifyAll()
            }
          }
          throw throwable
      }
    }
  }

  def tryAcquire(semaphore: GpuBackingSemaphore): Boolean = synchronized {
    val t = Thread.currentThread()
    if (hasSemaphore) {
      activeThreads.add(t)
      true
    } else {
      if (blockedThreads.size() == 0) {
        // No other threads for this task are waiting, so we might be able to grab this directly
        val ret = semaphore.tryAcquire(numPermits, lastHeld)
        if (ret) {
          hasSemaphore = true
          activeThreads.add(t)
          // no need to notify because there are no other threads and we are holding the lock
          // to ensure that.
        }
        ret
      } else {
        false
      }
    }
  }

  def releaseSemaphore(semaphore: GpuBackingSemaphore): Unit = synchronized {
    val t = Thread.currentThread()
    activeThreads.remove(t)
    if (hasSemaphore) {
      semaphore.release(numPermits)
      hasSemaphore = false
      lastHeld = System.currentTimeMillis()
    }
    // It should be impossible for the current thread to be blocked when releasing the semaphore
    // because no blocked thread should ever leave `blockUntilReady`, which is where we put it in
    // the blocked state. So this is just a sanity test that we didn't do something stupid.
    if (blockedThreads.remove(t)) {
      throw new IllegalStateException(s"$t tried to release the semaphore when it is blocked!!!")
    }
  }
}

private final class GpuSemaphore(val checkVoluntaryGpuRelease: Boolean) extends Logging {
  import GpuSemaphore._

  type GpuBackingSemaphore = PrioritySemaphore[Long]
  private val semaphore = new GpuBackingSemaphore(MAX_PERMITS)
  // Keep track of all tasks that are both active on the GPU and blocked waiting on the GPU
  private val tasks = new ConcurrentHashMap[Long, SemaphoreTaskInfo]

  private val voluntaryReleaseForbiddenRecords = new ConcurrentHashMap[Long, Boolean]

  def tryAcquire(context: TaskContext): TryAcquireResult = {
    // Make sure that the thread/task is registered before we try and block
    TaskRegistryTracker.registerThreadForRetry()
    val taskAttemptId = context.taskAttemptId()
    val taskInfo = tasks.computeIfAbsent(taskAttemptId, _ => {
      onTaskCompletion(context, completeTask)
      new SemaphoreTaskInfo()
    })
    if (taskInfo.tryAcquire(semaphore)) {
      GpuDeviceManager.initializeFromTask()
      SemaphoreAcquired
    } else {
      // We need to get the number of tasks that are still waiting
      var numWaiting = 0
      tasks.values().forEach { ti =>
        if (ti.isHoldingSemaphore) {
          numWaiting += 1
        }
      }
      AcquireFailed(numWaiting)
    }
  }

  def acquireIfNecessary(context: TaskContext): Unit = {
    // Make sure that the thread/task is registered before we try and block
    TaskRegistryTracker.registerThreadForRetry()
    GpuTaskMetrics.get.semWaitTime {
      val taskAttemptId = context.taskAttemptId()
      val taskInfo = tasks.computeIfAbsent(taskAttemptId, _ => {
        onTaskCompletion(context, completeTask)
        new SemaphoreTaskInfo()
      })
      taskInfo.blockUntilReady(semaphore)
      GpuDeviceManager.initializeFromTask()
    }
  }

  def releaseIfNecessary(context: TaskContext): Unit = {
    val nvtxRange = new NvtxRange("Release GPU", NvtxColor.RED)
    try {
      val taskAttemptId = context.taskAttemptId()
      GpuTaskMetrics.get.updateRetry(taskAttemptId)
      val taskInfo = tasks.get(taskAttemptId)
      if (taskInfo != null) {
        taskInfo.releaseSemaphore(semaphore)
      }
    } finally {
      nvtxRange.close()
    }
  }

  def forbidVoluntaryRelease(context: TaskContext): Unit = {
    val taskAttemptId = context.taskAttemptId()
    voluntaryReleaseForbiddenRecords.put(taskAttemptId, true)
  }

  def allowVoluntaryRelease(context: TaskContext): Unit = {
    val taskAttemptId = context.taskAttemptId()
    voluntaryReleaseForbiddenRecords.remove(taskAttemptId)
  }

  def voluntaryRelease(context: TaskContext): Unit = {
    val taskAttemptId = context.taskAttemptId()
    if (!checkVoluntaryGpuRelease ||
      !voluntaryReleaseForbiddenRecords.getOrDefault(taskAttemptId, false)) {
      releaseIfNecessary(context)
      logInfo(s"Voluntary release GPU for task $taskAttemptId")
    } else {
      logInfo(s"Voluntary release GPU is forbidden for task $taskAttemptId")
    }
  }

  def completeTask(context: TaskContext): Unit = {
    val taskAttemptId = context.taskAttemptId()
    GpuTaskMetrics.get.updateRetry(taskAttemptId)
<<<<<<< HEAD
    voluntaryReleaseForbiddenRecords.remove(taskAttemptId)
=======
    GpuTaskMetrics.get.updateMaxMemory(taskAttemptId)
>>>>>>> e8b78c0d
    val refs = tasks.remove(taskAttemptId)
    if (refs == null) {
      throw new IllegalStateException(s"Completion of unknown task $taskAttemptId")
    }
    refs.releaseSemaphore(semaphore)
  }

  def dumpActiveStackTracesToLog(): Unit = {
    try {
      val stackTracesSemaphoreHeld = new mutable.ArrayBuffer[String]()
      val otherStackTraces = new mutable.ArrayBuffer[String]()
      tasks.forEach { (taskAttemptId, taskInfo) =>
        val semaphoreHeld = taskInfo.isHoldingSemaphore
        taskInfo.getActiveThreads.foreach { thread =>
          val sb = new mutable.StringBuilder()
          thread.getStackTrace.foreach { stackTraceElement =>
            sb.append("    " + stackTraceElement + "\n")
          }
          if (semaphoreHeld) {
            stackTracesSemaphoreHeld.append(
              s"Semaphore held. " +
                  s"Stack trace for task attempt id $taskAttemptId:\n${sb.toString()}")
          } else {
            otherStackTraces.append(
              s"Semaphore not held. " +
                  s"Stack trace for task attempt id $taskAttemptId:\n${sb.toString()}")
          }
        }
      }
      logWarning(s"Dumping stack traces. The semaphore sees ${tasks.size()} tasks, " +
        s"${stackTracesSemaphoreHeld.size} threads are holding onto the semaphore. " +
        stackTracesSemaphoreHeld.mkString("\n", "\n", "\n") +
        otherStackTraces.mkString("\n", "\n", "\n"))
    } catch {
      case t: Throwable =>
        logWarning("Unable to obtain stack traces in the semaphore.", t)
    }
  }

  def shutdown(): Unit = {
    if (!tasks.isEmpty) {
      logDebug(s"shutting down with ${tasks.size} tasks still registered")
    }
  }
}<|MERGE_RESOLUTION|>--- conflicted
+++ resolved
@@ -422,11 +422,8 @@
   def completeTask(context: TaskContext): Unit = {
     val taskAttemptId = context.taskAttemptId()
     GpuTaskMetrics.get.updateRetry(taskAttemptId)
-<<<<<<< HEAD
     voluntaryReleaseForbiddenRecords.remove(taskAttemptId)
-=======
     GpuTaskMetrics.get.updateMaxMemory(taskAttemptId)
->>>>>>> e8b78c0d
     val refs = tasks.remove(taskAttemptId)
     if (refs == null) {
       throw new IllegalStateException(s"Completion of unknown task $taskAttemptId")
