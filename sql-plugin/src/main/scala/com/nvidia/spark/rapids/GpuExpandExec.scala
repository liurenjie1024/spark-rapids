--- conflicted
+++ resolved
@@ -55,10 +55,6 @@
     val projections = gpuProjections.map(_.map(_.convertToGpu()))
     GpuExpandExec(projections, expand.output, childPlans.head.convertIfNeeded())(
       preprojectEnabled = conf.isExpandPreprojectEnabled,
-<<<<<<< HEAD
-      cacheNullMaxCount = conf.expandCachingNullVecMaxCount,
-=======
->>>>>>> e8b78c0d
       coalesceAfter = conf.isCoalesceAfterExpandEnabled)
   }
 }
@@ -79,19 +75,11 @@
     output: Seq[Attribute],
     child: SparkPlan)(
     preprojectEnabled: Boolean = false,
-<<<<<<< HEAD
-    cacheNullMaxCount: Int = 0,
-=======
->>>>>>> e8b78c0d
     override val coalesceAfter: Boolean = true
 ) extends ShimUnaryExecNode with GpuExec {
 
   override def otherCopyArgs: Seq[AnyRef] = Seq[AnyRef](
     preprojectEnabled.asInstanceOf[java.lang.Boolean],
-<<<<<<< HEAD
-    cacheNullMaxCount.asInstanceOf[java.lang.Integer],
-=======
->>>>>>> e8b78c0d
     coalesceAfter.asInstanceOf[java.lang.Boolean]
   )
 
