--- conflicted
+++ resolved
@@ -231,14 +231,14 @@
 
     def repartitionAndClose(batch: SpillableColumnarBatch): Unit = {
 
-//      if (!aggregatedBatches.hasNext && batchesByBucket.forall(_.size() == 0)
-//          && stagingBatch.isEmpty && batchesToConcat.isEmpty) {
-//        // If this is the only batch (after merging neighbours) to be repartitioned,
-//        // we can just add it to the first bucket and skip repartitioning.
-//        // This is a common case when total input size can fit into a single batch.
-//        batchesByBucket.head.append(batch)
-//        return
-//      }
+      //      if (!aggregatedBatches.hasNext && batchesByBucket.forall(_.size() == 0)
+      //          && stagingBatch.isEmpty && batchesToConcat.isEmpty) {
+      //        // If this is the only batch (after merging neighbours) to be repartitioned,
+      //        // we can just add it to the first bucket and skip repartitioning.
+      //        // This is a common case when total input size can fit into a single batch.
+      //        batchesByBucket.head.append(batch)
+      //        return
+      //      }
 
       withResource(new NvtxWithMetrics("agg repartition",
         NvtxColor.CYAN, metrics.repartitionTime)) { _ =>
@@ -322,8 +322,8 @@
 
     // Deal with the over sized buckets
     if (repartitionHappened &&
-        batchesByBucket.exists(
-          bucket => bucket.map(_.sizeInBytes).sum > targetMergeBatchSize)
+      batchesByBucket.exists(
+        bucket => bucket.map(_.sizeInBytes).sum > targetMergeBatchSize)
     ) {
       logDebug("Some of the repartition buckets are over sized, trying to split them")
 
@@ -483,7 +483,7 @@
 
   private val groupingAttributes = groupingExpressions.map(_.toAttribute)
   private val aggBufferAttributes = groupingAttributes ++
-      aggregateExpressions.flatMap(_.aggregateFunction.aggBufferAttributes)
+    aggregateExpressions.flatMap(_.aggregateFunction.aggBufferAttributes)
 
   // `GpuAggregateFunction` can add a pre and post step for update
   // and merge aggregates.
@@ -503,7 +503,7 @@
   postStep ++= groupingAttributes
   postStepAttr ++= groupingAttributes
   postStepDataTypes ++=
-      groupingExpressions.map(_.dataType)
+    groupingExpressions.map(_.dataType)
 
   private var ix = groupingAttributes.length
   for (aggExp <- aggregateExpressions) {
@@ -655,9 +655,9 @@
     withResource(new NvtxRange("groupby", NvtxColor.BLUE)) { _ =>
       withResource(GpuColumnVector.from(preProcessed)) { preProcessedTbl =>
         val groupOptions = cudf.GroupByOptions.builder()
-            .withIgnoreNullKeys(false)
-            .withKeysSorted(doSortAgg)
-            .build()
+          .withIgnoreNullKeys(false)
+          .withKeysSorted(doSortAgg)
+          .build()
 
         val cudfAggsOnColumn = cudfAggregates.zip(aggOrdinals).map {
           case (cudfAgg, ord) => cudfAgg.groupByAggregate.onColumn(ord)
@@ -665,8 +665,8 @@
 
         // perform the aggregate
         val aggTbl = preProcessedTbl
-            .groupBy(groupOptions, groupingOrdinals: _*)
-            .aggregate(cudfAggsOnColumn.toSeq: _*)
+          .groupBy(groupOptions, groupingOrdinals: _*)
+          .aggregate(cudfAggsOnColumn.toSeq: _*)
 
         withResource(aggTbl) { _ =>
           GpuColumnVector.from(aggTbl, postStepDataTypes.toArray)
@@ -872,11 +872,11 @@
       modeInfo: AggregateModeInfo): BoundExpressionsModeAggregates = {
     val groupingAttributes = groupingExpressions.map(_.toAttribute)
     val aggBufferAttributes = groupingAttributes ++
-        aggregateExpressions.flatMap(_.aggregateFunction.aggBufferAttributes)
+      aggregateExpressions.flatMap(_.aggregateFunction.aggBufferAttributes)
 
     val boundFinalProjections = if (modeInfo.hasFinalMode || modeInfo.hasCompleteMode) {
       val finalProjections = groupingAttributes ++
-          aggregateExpressions.map(_.aggregateFunction.evaluateExpression)
+        aggregateExpressions.map(_.aggregateFunction.evaluateExpression)
       Some(GpuBindReferences.bindGpuReferences(finalProjections, aggBufferAttributes))
     } else {
       None
@@ -989,7 +989,6 @@
  * @param modeInfo identifies which aggregation modes are being used
  * @param metrics metrics that will be updated during aggregation
  * @param configuredTargetBatchSize user-specified value for the targeted input batch size
- * @param useTieredProject user-specified option to enable tiered projections
  * @param allowNonFullyAggregatedOutput if allowed to skip third pass Agg
  * @param skipAggPassReductionRatio skip if the ratio of rows after a pass is bigger than this value
  * @param localInputRowsCount metric to track the number of input rows processed locally
@@ -1166,7 +1165,7 @@
 
   private lazy val concatAndMergeHelper =
     new AggHelper(inputAttributes, groupingExpressions, aggregateExpressions,
-      forceMerge = true, useTieredProject = useTieredProject)
+      forceMerge = true, conf, isSorted = true)
 
   private case class RepartitionAggregateIterator(opTime: GpuMetric) extends Iterator[ColumnarBatch]
     with AutoCloseable {
@@ -1182,39 +1181,6 @@
       def areAllBatchesSingleRow: Boolean = {
         batches.forall(_.numRows() == 1)
       }
-<<<<<<< HEAD
-=======
-
-      // Add the merged batch to the end of the aggregated batch queue. Only a single pass over
-      // the batches is being performed due to the batch count check above, so the single-pass
-      // loop will terminate before picking up this new batch.
-      aggregatedBatches.addLast(mergedBatch)
-      batchesToConcat.clear()
-      concatSize = 0
-    }
-
-    wasBatchMerged
-  }
-
-  private lazy val concatAndMergeHelper =
-    new AggHelper(inputAttributes, groupingExpressions, aggregateExpressions,
-      forceMerge = true, conf = conf)
-
-  /**
-   * Concatenate batches together and perform a merge aggregation on the result. The input batches
-   * will be closed as part of this operation.
-   * @param batches batches to concatenate and merge aggregate
-   * @return lazy spillable batch which has NOT been marked spillable
-   */
-  private def concatenateAndMerge(
-      batches: mutable.ArrayBuffer[SpillableColumnarBatch]): SpillableColumnarBatch = {
-    // TODO: concatenateAndMerge (and calling code) could output a sequence
-    //   of batches for the partial aggregate case. This would be done in case
-    //   a retry failed a certain number of times.
-    val concatBatch = withResource(batches) { _ =>
-      val concatSpillable = concatenateBatches(metrics, batches.toSeq)
-      withResource(concatSpillable) { _.getColumnarBatch() }
->>>>>>> bc8c577b
     }
 
     private val aggPartitions = ListBuffer.empty[AggregatePartition]
@@ -1258,56 +1224,10 @@
   }
 
 
-<<<<<<< HEAD
   /** Build an iterator merging aggregated batches in each bucket. */
   private def buildBucketIterator(): Iterator[ColumnarBatch] = {
     bucketIter = Some(RepartitionAggregateIterator(opTime = metrics.opTime))
     bucketIter.get
-=======
-    // Use the out of core sort iterator to sort the batches by grouping key
-    outOfCoreIter = Some(GpuOutOfCoreSortIterator(
-      aggregatedBatchIter,
-      sorter,
-      configuredTargetBatchSize,
-      opTime = metrics.opTime,
-      sortTime = metrics.sortTime,
-      outputBatches = NoopMetric,
-      outputRows = NoopMetric))
-
-    // The out of core sort iterator does not guarantee that a batch contains all of the values
-    // for a particular key, so add a key batching iterator to enforce this. That allows each batch
-    // to be merge-aggregated safely since all values associated with a particular key are
-    // guaranteed to be in the same batch.
-    val keyBatchingIter = new GpuKeyBatchingIterator(
-      outOfCoreIter.get,
-      sorter,
-      aggBatchTypes.toArray,
-      configuredTargetBatchSize,
-      numInputRows = NoopMetric,
-      numInputBatches = NoopMetric,
-      numOutputRows = NoopMetric,
-      numOutputBatches = NoopMetric,
-      concatTime = metrics.concatTime,
-      opTime = metrics.opTime)
-
-    // Finally wrap the key batching iterator with a merge aggregation on the output batches.
-    new Iterator[ColumnarBatch] {
-      override def hasNext: Boolean = keyBatchingIter.hasNext
-
-      private val mergeSortedHelper =
-        new AggHelper(inputAttributes, groupingExpressions, aggregateExpressions,
-          forceMerge = true, conf, isSorted = true)
-
-      override def next(): ColumnarBatch = {
-        // batches coming out of the sort need to be merged
-        val resultSpillable =
-          computeAggregateAndClose(metrics, keyBatchingIter.next(), mergeSortedHelper)
-        withResource(resultSpillable) { _ =>
-          resultSpillable.getColumnarBatch()
-        }
-      }
-    }
->>>>>>> bc8c577b
   }
 
 
@@ -1535,11 +1455,11 @@
     // This is a short term heuristic until we can better understand the cost
     // of sort vs the cost of doing aggregations so we can better decide.
     lazy val hasSingleBasicGroupingKey = agg.groupingExpressions.length == 1 &&
-        agg.groupingExpressions.headOption.map(_.dataType).exists {
-          case StringType | BooleanType | ByteType | ShortType | IntegerType |
-               LongType | _: DecimalType | DateType | TimestampType => true
-          case _ => false
-        }
+      agg.groupingExpressions.headOption.map(_.dataType).exists {
+        case StringType | BooleanType | ByteType | ShortType | IntegerType |
+             LongType | _: DecimalType | DateType | TimestampType => true
+        case _ => false
+      }
 
     val gpuChild = childPlans.head.convertIfNeeded()
     val gpuAggregateExpressions =
@@ -1593,11 +1513,11 @@
     }
 
     val allowSinglePassAgg = (conf.forceSinglePassPartialSortAgg ||
-        (conf.allowSinglePassPartialSortAgg &&
-            hasSingleBasicGroupingKey &&
-            estimatedPreProcessGrowth > 1.1)) &&
-        canUsePartialSortAgg &&
-        groupingCanBeSorted
+      (conf.allowSinglePassPartialSortAgg &&
+        hasSingleBasicGroupingKey &&
+        estimatedPreProcessGrowth > 1.1)) &&
+      canUsePartialSortAgg &&
+      groupingCanBeSorted
 
     GpuHashAggregateExec(
       aggRequiredChildDistributionExpressions,
@@ -1630,7 +1550,7 @@
   private val mayNeedAggBufferConversion: Boolean =
     agg.aggregateExpressions.exists { expr =>
       expr.aggregateFunction.isInstanceOf[TypedImperativeAggregate[_]] &&
-          (expr.mode == Partial || expr.mode == PartialMerge)
+        (expr.mode == Partial || expr.mode == PartialMerge)
     }
 
   // overriding data types of Aggregation Buffers if necessary
@@ -1802,8 +1722,8 @@
         // [A]. there will be a R2C or C2R transition between them
         // [B]. there exists TypedImperativeAggregate functions in each of them
         (stages(i).canThisBeReplaced ^ stages(i + 1).canThisBeReplaced) &&
-            containTypedImperativeAggregate(stages(i)) &&
-            containTypedImperativeAggregate(stages(i + 1))
+          containTypedImperativeAggregate(stages(i)) &&
+          containTypedImperativeAggregate(stages(i + 1))
     }
 
     // Return if all internal aggregation buffers are compatible with GPU Overrides.
@@ -1881,10 +1801,10 @@
       fromCpuToGpu: Boolean): Seq[NamedExpression] = {
 
     val converters = mutable.Queue[Either[
-        CpuToGpuAggregateBufferConverter, GpuToCpuAggregateBufferConverter]]()
+      CpuToGpuAggregateBufferConverter, GpuToCpuAggregateBufferConverter]]()
     mergeAggMeta.childExprs.foreach {
       case e if e.childExprs.length == 1 &&
-          e.childExprs.head.isInstanceOf[TypedImperativeAggExprMeta[_]] =>
+        e.childExprs.head.isInstanceOf[TypedImperativeAggExprMeta[_]] =>
         e.wrapped.asInstanceOf[AggregateExpression].mode match {
           case Final | PartialMerge =>
             val typImpAggMeta = e.childExprs.head.asInstanceOf[TypedImperativeAggExprMeta[_]]
@@ -1939,16 +1859,16 @@
     conf: RapidsConf,
     parent: Option[RapidsMeta[_, _, _]],
     rule: DataFromReplacementRule)
-    extends GpuBaseAggregateMeta(agg, agg.requiredChildDistributionExpressions,
-      conf, parent, rule)
+  extends GpuBaseAggregateMeta(agg, agg.requiredChildDistributionExpressions,
+    conf, parent, rule)
 
 class GpuSortAggregateExecMeta(
     override val agg: SortAggregateExec,
     conf: RapidsConf,
     parent: Option[RapidsMeta[_, _, _]],
     rule: DataFromReplacementRule)
-    extends GpuTypedImperativeSupportedAggregateExecMeta(agg,
-      agg.requiredChildDistributionExpressions, conf, parent, rule) {
+  extends GpuTypedImperativeSupportedAggregateExecMeta(agg,
+    agg.requiredChildDistributionExpressions, conf, parent, rule) {
   override def tagPlanForGpu(): Unit = {
     super.tagPlanForGpu()
 
@@ -1995,14 +1915,14 @@
     conf: RapidsConf,
     parent: Option[RapidsMeta[_, _, _]],
     rule: DataFromReplacementRule)
-    extends GpuTypedImperativeSupportedAggregateExecMeta(agg,
-      agg.requiredChildDistributionExpressions, conf, parent, rule)
+  extends GpuTypedImperativeSupportedAggregateExecMeta(agg,
+    agg.requiredChildDistributionExpressions, conf, parent, rule)
 
 object GpuHashAggregateExecBase {
 
   def calcInputAttributes(aggregateExpressions: Seq[GpuAggregateExpression],
-                          childOutput: Seq[Attribute],
-                          inputAggBufferAttributes: Seq[Attribute]): Seq[Attribute] = {
+      childOutput: Seq[Attribute],
+      inputAggBufferAttributes: Seq[Attribute]): Seq[Attribute] = {
     val modes = aggregateExpressions.map(_.mode).distinct
     if (modes.contains(Final) || modes.contains(PartialMerge)) {
       // SPARK-31620: when planning aggregates, the partial aggregate uses aggregate function's
@@ -2046,7 +1966,6 @@
  *                          node should project)
  * @param child incoming plan (where we get input columns from)
  * @param configuredTargetBatchSize user-configured maximum device memory size of a batch
- * @param configuredTieredProjectEnabled configurable optimization to use tiered projections
  * @param allowNonFullyAggregatedOutput whether we can skip the third pass of aggregation
  *                                      (can omit non fully aggregated data for non-final
  *                                      stage of aggregation)
@@ -2219,7 +2138,7 @@
    */
   override lazy val allAttributes: AttributeSeq =
     child.output ++ aggregateBufferAttributes ++ aggregateAttributes ++
-        aggregateExpressions.flatMap(_.aggregateFunction.aggBufferAttributes)
+      aggregateExpressions.flatMap(_.aggregateFunction.aggBufferAttributes)
 
   override def verboseString(maxFields: Int): String = toString(verbose = true, maxFields)
 
@@ -2238,8 +2157,8 @@
         s"""${loreArgs.mkString(", ")}"""
     } else {
       s"$nodeName (keys=$keyString, functions=$functionString)," +
-          s" filters=${aggregateExpressions.map(_.filter)})" +
-          s""" ${loreArgs.mkString(", ")}"""
+        s" filters=${aggregateExpressions.map(_.filter)})" +
+        s""" ${loreArgs.mkString(", ")}"""
     }
   }
   //
@@ -2280,7 +2199,7 @@
   // When doing a reduction we don't have the aggIter setup for the very first time
   // so we have to match what happens for the normal reduction operations.
   override def hasNext: Boolean = aggIter.map(_.hasNext)
-      .getOrElse(isReductionOnly || cbIter.hasNext)
+    .getOrElse(isReductionOnly || cbIter.hasNext)
 
   private[this] def estimateCardinality(cb: ColumnarBatch): Int = {
     withResource(boundGroupExprs.project(cb)) { groupingKeys =>
