/*
 * Copyright (c) 2019-2024, NVIDIA CORPORATION.
 *
 * Licensed under the Apache License, Version 2.0 (the "License");
 * you may not use this file except in compliance with the License.
 * You may obtain a copy of the License at
 *
 *     http://www.apache.org/licenses/LICENSE-2.0
 *
 * Unless required by applicable law or agreed to in writing, software
 * distributed under the License is distributed on an "AS IS" BASIS,
 * WITHOUT WARRANTIES OR CONDITIONS OF ANY KIND, either express or implied.
 * See the License for the specific language governing permissions and
 * limitations under the License.
 */

package com.nvidia.spark.rapids

import scala.collection.immutable.TreeMap

import ai.rapids.cudf.NvtxColor
import com.nvidia.spark.rapids.Arm.withResource
import com.nvidia.spark.rapids.filecache.FileCacheConf
import com.nvidia.spark.rapids.lore.{GpuLore, GpuLoreDumpRDD}
import com.nvidia.spark.rapids.lore.GpuLore.{loreIdOf, LORE_DUMP_PATH_TAG, LORE_DUMP_RDD_TAG}
import com.nvidia.spark.rapids.shims.SparkShimImpl
import org.apache.hadoop.fs.Path

import org.apache.spark.internal.Logging
import org.apache.spark.rapids.LocationPreservingMapPartitionsRDD
import org.apache.spark.rdd.RDD
import org.apache.spark.sql.SparkSession
import org.apache.spark.sql.catalyst.expressions.{Alias, AttributeReference, Expression, ExprId}
import org.apache.spark.sql.catalyst.plans.QueryPlan
import org.apache.spark.sql.catalyst.trees.TreeNodeTag
import org.apache.spark.sql.execution.SparkPlan
import org.apache.spark.sql.execution.metric.{SQLMetric, SQLMetrics}
import org.apache.spark.sql.rapids.GpuTaskMetrics
import org.apache.spark.sql.vectorized.ColumnarBatch

sealed class MetricsLevel(val num: Integer) extends Serializable {
  def >=(other: MetricsLevel): Boolean =
    num >= other.num
}

object MetricsLevel {
  def apply(str: String): MetricsLevel = str match {
    case "ESSENTIAL" => GpuMetric.ESSENTIAL_LEVEL
    case "MODERATE" => GpuMetric.MODERATE_LEVEL
    case _ => GpuMetric.DEBUG_LEVEL
  }
}

object GpuMetric extends Logging {
  // Metric names.
  val BUFFER_TIME = "bufferTime"
  val COPY_BUFFER_TIME = "copyBufferTime"
  val GPU_DECODE_TIME = "gpuDecodeTime"
  val NUM_INPUT_ROWS = "numInputRows"
  val NUM_INPUT_BATCHES = "numInputBatches"
  val NUM_OUTPUT_ROWS = "numOutputRows"
  val NUM_OUTPUT_BATCHES = "numOutputBatches"
  val PARTITION_SIZE = "partitionSize"
  val NUM_PARTITIONS = "numPartitions"
  val OP_TIME = "opTime"
  val COLLECT_TIME = "collectTime"
  val CONCAT_TIME = "concatTime"
  val SORT_TIME = "sortTime"
  val REPARTITION_TIME = "repartitionTime"
  val AGG_TIME = "computeAggTime"
  val JOIN_TIME = "joinTime"
  val FILTER_TIME = "filterTime"
  val BUILD_DATA_SIZE = "buildDataSize"
  val BUILD_TIME = "buildTime"
  val STREAM_TIME = "streamTime"
  val NUM_TASKS_FALL_BACKED = "numTasksFallBacked"
  val NUM_TASKS_REPARTITIONED = "numTasksRepartitioned"
  val NUM_TASKS_SKIPPED_AGG = "numTasksSkippedAgg"
  val READ_FS_TIME = "readFsTime"
  val WRITE_BUFFER_TIME = "writeBufferTime"
  val FILECACHE_FOOTER_HITS = "filecacheFooterHits"
  val FILECACHE_FOOTER_HITS_SIZE = "filecacheFooterHitsSize"
  val FILECACHE_FOOTER_MISSES = "filecacheFooterMisses"
  val FILECACHE_FOOTER_MISSES_SIZE = "filecacheFooterMissesSize"
  val FILECACHE_DATA_RANGE_HITS = "filecacheDataRangeHits"
  val FILECACHE_DATA_RANGE_HITS_SIZE = "filecacheDataRangeHitsSize"
  val FILECACHE_DATA_RANGE_MISSES = "filecacheDataRangeMisses"
  val FILECACHE_DATA_RANGE_MISSES_SIZE = "filecacheDataRangeMissesSize"
  val FILECACHE_FOOTER_READ_TIME = "filecacheFooterReadTime"
  val FILECACHE_DATA_RANGE_READ_TIME = "filecacheDataRangeReadTime"
  val DELETION_VECTOR_SCATTER_TIME = "deletionVectorScatterTime"
  val DELETION_VECTOR_SIZE = "deletionVectorSize"
  val NUM_SPLIT_RETRY = "numSplitRetry"
  val CONCAT_MERGE_HEADER_TIME = "concatMergeHeaderTime"
  val CONCAT_MERGE_HOST_BUFFER_TIME = "concatMergeBufferTime"

  // Metric Descriptions.
  val DESCRIPTION_SPLIT_RETRY = "number of split-retries"
  val DESCRIPTION_BUFFER_TIME = "buffer time"
  val DESCRIPTION_COPY_BUFFER_TIME = "copy buffer time"
  val DESCRIPTION_GPU_DECODE_TIME = "GPU decode time"
  val DESCRIPTION_NUM_INPUT_ROWS = "input rows"
  val DESCRIPTION_NUM_INPUT_BATCHES = "input columnar batches"
  val DESCRIPTION_NUM_OUTPUT_ROWS = "output rows"
  val DESCRIPTION_NUM_OUTPUT_BATCHES = "output columnar batches"
  val DESCRIPTION_PARTITION_SIZE = "partition data size"
  val DESCRIPTION_NUM_PARTITIONS = "partitions"
  val DESCRIPTION_OP_TIME = "op time"
  val DESCRIPTION_COLLECT_TIME = "collect batch time"
  val DESCRIPTION_CONCAT_TIME = "concat batch time"
  val DESCRIPTION_SORT_TIME = "sort time"
  val DESCRIPTION_REPARTITION_TIME = "repartition time"
  val DESCRIPTION_AGG_TIME = "aggregation time"
  val DESCRIPTION_JOIN_TIME = "join time"
  val DESCRIPTION_FILTER_TIME = "filter time"
  val DESCRIPTION_BUILD_DATA_SIZE = "build side size"
  val DESCRIPTION_BUILD_TIME = "build time"
  val DESCRIPTION_STREAM_TIME = "stream time"
  val DESCRIPTION_NUM_TASKS_FALL_BACKED = "number of sort fallback tasks"
  val DESCRIPTION_NUM_TASKS_REPARTITIONED = "number of tasks repartitioned for agg"
  val DESCRIPTION_NUM_TASKS_SKIPPED_AGG = "number of tasks skipped aggregation"
  val DESCRIPTION_READ_FS_TIME = "time to read fs data"
  val DESCRIPTION_WRITE_BUFFER_TIME = "time to write data to buffer"
  val DESCRIPTION_FILECACHE_FOOTER_HITS = "cached footer hits"
  val DESCRIPTION_FILECACHE_FOOTER_HITS_SIZE = "cached footer hits size"
  val DESCRIPTION_FILECACHE_FOOTER_MISSES = "cached footer misses"
  val DESCRIPTION_FILECACHE_FOOTER_MISSES_SIZE = "cached footer misses size"
  val DESCRIPTION_FILECACHE_DATA_RANGE_HITS = "cached data hits"
  val DESCRIPTION_FILECACHE_DATA_RANGE_HITS_SIZE = "cached data hits size"
  val DESCRIPTION_FILECACHE_DATA_RANGE_MISSES = "cached data misses"
  val DESCRIPTION_FILECACHE_DATA_RANGE_MISSES_SIZE = "cached data misses size"
  val DESCRIPTION_FILECACHE_FOOTER_READ_TIME = "cached footer read time"
  val DESCRIPTION_FILECACHE_DATA_RANGE_READ_TIME = "cached data read time"
  val DESCRIPTION_DELETION_VECTOR_SCATTER_TIME = "deletion vector scatter time"
  val DESCRIPTION_DELETION_VECTOR_SIZE = "deletion vector size"
  val DESCRIPTION_CONCAT_MERGE_HEADER_TIME = "merge header time when concat"
  val DESCRIPTION_CONCAT_MERGE_HOST_BUFFER_TIME = "merge host buffer time when concat"

  def unwrap(input: GpuMetric): SQLMetric = input match {
    case w :WrappedGpuMetric => w.sqlMetric
    case i => throw new IllegalArgumentException(s"found unsupported GpuMetric ${i.getClass}")
  }

  def unwrap(input: Map[String, GpuMetric]): Map[String, SQLMetric] = {
    val ret = input.collect {
      // remove the metrics that are not registered
      case (k, w) if w != NoopMetric => (k, unwrap(w))
    }
    val companions = input.collect {
      // add the companions
      case (k, w) if w.companionGpuMetric.isDefined =>
        (k + "_exSemWait", unwrap(w.companionGpuMetric.get))
    }

    TreeMap.apply((ret ++ companions).toSeq: _*)
  }

  def wrap(input: SQLMetric): GpuMetric = WrappedGpuMetric(input)

  def wrap(input: Map[String, SQLMetric]): Map[String, GpuMetric] = input.map {
    case (k, v) => (k, wrap(v))
  }

  def ns[T](metrics: GpuMetric*)(f: => T): T = {
    val start = System.nanoTime()
    try {
      f
    } finally {
      val taken = System.nanoTime() - start
      metrics.foreach(_.add(taken))
    }
  }

  object DEBUG_LEVEL extends MetricsLevel(0)
  object MODERATE_LEVEL extends MetricsLevel(1)
  object ESSENTIAL_LEVEL extends MetricsLevel(2)
}

sealed abstract class GpuMetric extends Serializable {
  def value: Long
  def set(v: Long): Unit
  def +=(v: Long): Unit
  def add(v: Long): Unit

  private var isTimerActive = false

  // For timing GpuMetrics, we additionally create a companion GpuMetric to track elapsed time
  // excluding semaphore wait time
  var companionGpuMetric: Option[GpuMetric] = None
  private var semWaitTimeWhenActivated = 0L

  final def tryActivateTimer(): Boolean = {
    if (!isTimerActive) {
      isTimerActive = true
      semWaitTimeWhenActivated = GpuTaskMetrics.get.getSemWaitTime()
      true
    } else {
      false
    }
  }

  final def deactivateTimer(duration: Long): Unit = {
    if (isTimerActive) {
      isTimerActive = false
      companionGpuMetric.foreach(c =>
        c.add(duration - (GpuTaskMetrics.get.getSemWaitTime() - semWaitTimeWhenActivated)))
      semWaitTimeWhenActivated = 0L
      add(duration)
    }
  }

  final def ns[T](f: => T): T = {
    if (tryActivateTimer()) {
      val start = System.nanoTime()
      try {
        f
      } finally {
        deactivateTimer(System.nanoTime() - start)
      }
    } else {
      f
    }
  }
}

object NoopMetric extends GpuMetric {
  override def +=(v: Long): Unit = ()
  override def add(v: Long): Unit = ()
  override def set(v: Long): Unit = ()
  override def value: Long = 0
}

<<<<<<< HEAD
final case class WrappedGpuMetric(sqlMetric: SQLMetric, noCompanions: Boolean = false)
  extends GpuMetric {

  //  SQLMetrics.NS_TIMING_METRIC and SQLMetrics.TIMING_METRIC is private,
  //  so we have to use the string directly
  if (!noCompanions) {
    if (sqlMetric.metricType == "nsTiming") {
      companionGpuMetric = Some(WrappedGpuMetric.apply(SQLMetrics.createNanoTimingMetric(
        SparkSession.getActiveSession.get.sparkContext, sqlMetric.name.get + " (excl. SemWait)"),
        noCompanions = true))
=======
final case class WrappedGpuMetric(sqlMetric: SQLMetric, withMetricsExclSemWait: Boolean = false)
  extends GpuMetric {

  if (withMetricsExclSemWait) {
    //  SQLMetrics.NS_TIMING_METRIC and SQLMetrics.TIMING_METRIC is private,
    //  so we have to use the string directly
    if (sqlMetric.metricType == "nsTiming") {
      companionGpuMetric = Some(WrappedGpuMetric.apply(SQLMetrics.createNanoTimingMetric(
        SparkSession.getActiveSession.get.sparkContext, sqlMetric.name.get + " (excl. SemWait)")))
>>>>>>> e8b78c0d
    }
  }

  def +=(v: Long): Unit = sqlMetric.add(v)
  def add(v: Long): Unit = sqlMetric.add(v)
  override def set(v: Long): Unit = sqlMetric.set(v)
  override def value: Long = sqlMetric.value
}

/** A GPU metric class that just accumulates into a variable without implicit publishing. */
final class LocalGpuMetric extends GpuMetric {
  private var lval = 0L
  override def value: Long = lval
  override def set(v: Long): Unit = { lval = v }
  override def +=(v: Long): Unit = { lval += v }
  override def add(v: Long): Unit = { lval += v }
}

class CollectTimeIterator[T](
    nvtxName: String,
    it: Iterator[T],
    collectTime: GpuMetric) extends Iterator[T] {
  override def hasNext: Boolean = {
    withResource(new NvtxWithMetrics(nvtxName, NvtxColor.BLUE, collectTime)) { _ =>
      it.hasNext
    }
  }

  override def next(): T = {
    withResource(new NvtxWithMetrics(nvtxName, NvtxColor.BLUE, collectTime)) { _ =>
      it.next
    }
  }
}

object GpuExec {
  def outputBatching(sp: SparkPlan): CoalesceGoal = sp match {
    case gpu: GpuExec => gpu.outputBatching
    case _ => null
  }

  val TASK_METRICS_TAG = new TreeNodeTag[GpuTaskMetrics]("gpu_task_metrics")
}

trait GpuExec extends SparkPlan {
  import GpuMetric._
  def sparkSession: SparkSession = {
    SparkShimImpl.sessionFromPlan(this)
  }

  /**
   * Return the expressions for this plan node that should be GPU expressions.
   * For most nodes this will be the same as the list of expressions, but some
   * nodes use CPU expressions directly in some cases and will need to override this.
   */
  def gpuExpressions: Seq[Expression] = expressions

  /**
   * If true is returned batches after this will be coalesced.  This should
   * really be used in cases where it is known that the size of a batch may
   * shrink a lot.
   */
  def coalesceAfter: Boolean = false

  /**
   * A goal to coalesce batches as the input to this operation.  In some cases an
   * operation will only work if all of the data is in a single batch.  In other
   * cases it may be much faster if it is in a single batch, but can tolerate multiple
   * batches.  This provides a way to express those desires.
   */
  def childrenCoalesceGoal: Seq[CoalesceGoal] = Seq.fill(children.size)(null)

  /**
   * Lets a SparkPlan indicate what guarantees, if any, its output batch has.
   * This lets us bypass GpuCoalesceBatch calls where ever possible.
   * Returning a null indicates no guarantee at all, which is the default.
   */
  def outputBatching: CoalesceGoal = null

  private [this] lazy val metricsConf = MetricsLevel(RapidsConf.METRICS_LEVEL.get(conf))

  private [this] def createMetricInternal(level: MetricsLevel, f: => SQLMetric): GpuMetric = {
    if (level >= metricsConf) {
      // only enable companion metrics (excluding semaphore wait time) for DEBUG_LEVEL
      WrappedGpuMetric(f, withMetricsExclSemWait = GpuMetric.DEBUG_LEVEL >= metricsConf)
    } else {
      NoopMetric
    }
  }

  protected def createMetric(level: MetricsLevel, name: String): GpuMetric =
    createMetricInternal(level, SQLMetrics.createMetric(sparkContext, name))

  protected def createNanoTimingMetric(level: MetricsLevel, name: String): GpuMetric =
    createMetricInternal(level, SQLMetrics.createNanoTimingMetric(sparkContext, name))

  protected def createSizeMetric(level: MetricsLevel, name: String): GpuMetric =
    createMetricInternal(level, SQLMetrics.createSizeMetric(sparkContext, name))

  protected def createAverageMetric(level: MetricsLevel, name: String): GpuMetric =
    createMetricInternal(level, SQLMetrics.createAverageMetric(sparkContext, name))

  protected def createTimingMetric(level: MetricsLevel, name: String): GpuMetric =
    createMetricInternal(level, SQLMetrics.createTimingMetric(sparkContext, name))

  protected def createFileCacheMetrics(): Map[String, GpuMetric] = {
    if (FileCacheConf.FILECACHE_ENABLED.get(conf)) {
      Map(
        FILECACHE_FOOTER_HITS -> createMetric(MODERATE_LEVEL, DESCRIPTION_FILECACHE_FOOTER_HITS),
        FILECACHE_FOOTER_HITS_SIZE -> createSizeMetric(MODERATE_LEVEL,
          DESCRIPTION_FILECACHE_FOOTER_HITS_SIZE),
        FILECACHE_FOOTER_MISSES -> createMetric(MODERATE_LEVEL,
          DESCRIPTION_FILECACHE_FOOTER_MISSES),
        FILECACHE_FOOTER_MISSES_SIZE -> createSizeMetric(MODERATE_LEVEL,
          DESCRIPTION_FILECACHE_FOOTER_MISSES_SIZE),
        FILECACHE_DATA_RANGE_HITS -> createMetric(MODERATE_LEVEL,
          DESCRIPTION_FILECACHE_DATA_RANGE_HITS),
        FILECACHE_DATA_RANGE_HITS_SIZE -> createSizeMetric(MODERATE_LEVEL,
          DESCRIPTION_FILECACHE_DATA_RANGE_HITS_SIZE),
        FILECACHE_DATA_RANGE_MISSES -> createMetric(MODERATE_LEVEL,
          DESCRIPTION_FILECACHE_DATA_RANGE_MISSES),
        FILECACHE_DATA_RANGE_MISSES_SIZE -> createSizeMetric(MODERATE_LEVEL,
          DESCRIPTION_FILECACHE_DATA_RANGE_MISSES_SIZE),
        FILECACHE_FOOTER_READ_TIME -> createNanoTimingMetric(MODERATE_LEVEL,
          DESCRIPTION_FILECACHE_FOOTER_READ_TIME),
        FILECACHE_DATA_RANGE_READ_TIME -> createNanoTimingMetric(MODERATE_LEVEL,
          DESCRIPTION_FILECACHE_DATA_RANGE_READ_TIME))
    } else {
      Map.empty
    }
  }

  override def supportsColumnar = true

  protected val outputRowsLevel: MetricsLevel = DEBUG_LEVEL
  protected val outputBatchesLevel: MetricsLevel = DEBUG_LEVEL

  lazy val allMetrics: Map[String, GpuMetric] = Map(
    NUM_SPLIT_RETRY -> createMetric(DEBUG_LEVEL, DESCRIPTION_SPLIT_RETRY),
    NUM_OUTPUT_ROWS -> createMetric(outputRowsLevel, DESCRIPTION_NUM_OUTPUT_ROWS),
    NUM_OUTPUT_BATCHES -> createMetric(outputBatchesLevel, DESCRIPTION_NUM_OUTPUT_BATCHES)) ++
      additionalMetrics

  def gpuLongMetric(name: String): GpuMetric = allMetrics(name)

  final override lazy val metrics: Map[String, SQLMetric] = unwrap(allMetrics)

  lazy val additionalMetrics: Map[String, GpuMetric] = Map.empty

  /**
   * Returns true if there is something in the exec that cannot work when batches between
   * multiple file partitions are combined into a single batch (coalesce).
   */
  def disableCoalesceUntilInput(): Boolean =
    expressions.exists {
      case c: GpuExpression => c.disableCoalesceUntilInput()
      case _ => false
    }

  /**
   * Defines how the canonicalization should work for the current plan.
   */
  override protected def doCanonicalize(): SparkPlan = {
    val canonicalizedChildren = children.map(_.canonicalized)
    var id = -1
    mapExpressions {
      case a: Alias =>
        id += 1
        // As the root of the expression, Alias will always take an arbitrary exprId, we need to
        // normalize that for equality testing, by assigning expr id from 0 incrementally. The
        // alias name doesn't matter and should be erased.
        val normalizedChild = QueryPlan.normalizeExpressions(a.child, allAttributes)
        Alias(normalizedChild, "")(ExprId(id), a.qualifier)
      case a: GpuAlias =>
        id += 1
        // As the root of the expression, Alias will always take an arbitrary exprId, we need to
        // normalize that for equality testing, by assigning expr id from 0 incrementally. The
        // alias name doesn't matter and should be erased.
        val normalizedChild = QueryPlan.normalizeExpressions(a.child, allAttributes)
        GpuAlias(normalizedChild, "")(ExprId(id), a.qualifier)
      case ar: AttributeReference if allAttributes.indexOf(ar.exprId) == -1 =>
        // Top level `AttributeReference` may also be used for output like `Alias`, we should
        // normalize the exprId too.
        id += 1
        ar.withExprId(ExprId(id)).canonicalized
      case other => QueryPlan.normalizeExpressions(other, allAttributes)
    }.withNewChildren(canonicalizedChildren)
  }

  // This is ugly, we don't need to access these metrics directly, but we do need to make sure
  // that we can send them over the wire to the executor so that things work as expected
  def setTaskMetrics(gpuTaskMetrics: GpuTaskMetrics): Unit =
    setTagValue(GpuExec.TASK_METRICS_TAG, gpuTaskMetrics)

  def getTaskMetrics: Option[GpuTaskMetrics] =
    this.getTagValue(GpuExec.TASK_METRICS_TAG)

  final override def doExecuteColumnar(): RDD[ColumnarBatch] = {
    this.dumpLoreMetaInfo()
    val orig = this.dumpLoreRDD(internalDoExecuteColumnar())
    val metrics = getTaskMetrics
    metrics.map { gpuMetrics =>
      // This is ugly, but it reduces the need to change all exec nodes, so we are doing it here
      LocationPreservingMapPartitionsRDD(orig) { iter =>
        gpuMetrics.makeSureRegistered()
        iter
      }
    }.getOrElse(orig)
  }

  override def stringArgs: Iterator[Any] = super.stringArgs ++ loreArgs

  protected def loreArgs: Iterator[String] = {
    val loreIdStr = loreIdOf(this).map(id => s"[loreId=$id]")
    val lorePathStr = getTagValue(LORE_DUMP_PATH_TAG).map(path => s"[lorePath=$path]")
    val loreRDDInfoStr = getTagValue(LORE_DUMP_RDD_TAG).map(info => s"[loreRDDInfo=$info]")

    List(loreIdStr, lorePathStr, loreRDDInfoStr).flatten.iterator
  }

  private def dumpLoreMetaInfo(): Unit = {
    getTagValue(LORE_DUMP_PATH_TAG).foreach { rootPath =>
      GpuLore.dumpPlan(this, new Path(rootPath))
    }
  }

  protected def dumpLoreRDD(inner: RDD[ColumnarBatch]): RDD[ColumnarBatch] = {
    getTagValue(LORE_DUMP_RDD_TAG).map { info =>
      val rdd = new GpuLoreDumpRDD(info, inner)
      rdd.saveMeta()
      rdd
    }.getOrElse(inner)
  }

  protected def internalDoExecuteColumnar(): RDD[ColumnarBatch]
}<|MERGE_RESOLUTION|>--- conflicted
+++ resolved
@@ -230,18 +230,6 @@
   override def value: Long = 0
 }
 
-<<<<<<< HEAD
-final case class WrappedGpuMetric(sqlMetric: SQLMetric, noCompanions: Boolean = false)
-  extends GpuMetric {
-
-  //  SQLMetrics.NS_TIMING_METRIC and SQLMetrics.TIMING_METRIC is private,
-  //  so we have to use the string directly
-  if (!noCompanions) {
-    if (sqlMetric.metricType == "nsTiming") {
-      companionGpuMetric = Some(WrappedGpuMetric.apply(SQLMetrics.createNanoTimingMetric(
-        SparkSession.getActiveSession.get.sparkContext, sqlMetric.name.get + " (excl. SemWait)"),
-        noCompanions = true))
-=======
 final case class WrappedGpuMetric(sqlMetric: SQLMetric, withMetricsExclSemWait: Boolean = false)
   extends GpuMetric {
 
@@ -251,7 +239,6 @@
     if (sqlMetric.metricType == "nsTiming") {
       companionGpuMetric = Some(WrappedGpuMetric.apply(SQLMetrics.createNanoTimingMetric(
         SparkSession.getActiveSession.get.sparkContext, sqlMetric.name.get + " (excl. SemWait)")))
->>>>>>> e8b78c0d
     }
   }
 
