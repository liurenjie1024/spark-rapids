--- conflicted
+++ resolved
@@ -177,12 +177,8 @@
 class ColumnarToRowIterator(batches: Iterator[ColumnarBatch],
     numInputBatches: GpuMetric,
     numOutputRows: GpuMetric,
-<<<<<<< HEAD
     gpuOpTime: GpuMetric,
     fetchTime: GpuMetric) extends Iterator[InternalRow] with Arm {
-=======
-    totalTime: GpuMetric) extends Iterator[InternalRow] with Arm {
->>>>>>> 5cf5affa
   // GPU batches read in must be closed by the receiver (us)
   @transient var cb: ColumnarBatch = null
   var it: java.util.Iterator[InternalRow] = null
@@ -198,21 +194,8 @@
 
   def loadNextBatch(): Unit = {
     closeCurrentBatch()
-<<<<<<< HEAD
-    if (it != null) {
-      it = null
-    }
-
-    // fetch next batch
-    val devCb = withResource(new NvtxWithMetrics("ColumnarToRow: fetch", NvtxColor.BLUE,
-        fetchTime)) { _ =>
-      if (batches.hasNext) {
-        Some(batches.next())
-      } else {
-        None
-      }
-    }
-
+    it = null
+    val devCb = fetchNextBatch()
     // perform conversion
     devCb.foreach { devCb =>
       withResource(new NvtxWithMetrics("ColumnarToRow: batch", NvtxColor.RED, gpuOpTime)) { _ =>
@@ -220,7 +203,6 @@
           cb = new ColumnarBatch(GpuColumnVector.extractColumns(devCb).map(_.copyToHost()),
             devCb.numRows())
           it = cb.rowIterator()
-          numInputBatches += 1
           // In order to match the numOutputRows metric in the generated code we update
           // numOutputRows for each batch. This is less accurate than doing it at output
           // because it will over count the number of rows output in the case of a limit,
@@ -231,43 +213,23 @@
           // Leaving the GPU for a while
           GpuSemaphore.releaseIfNecessary(TaskContext.get())
         }
-=======
-    it = null
-    while (batches.hasNext) {
-      try {
-        withResource(batches.next()) { devCb =>
-          numInputBatches += 1
-          if (setupBatchIterator(devCb)) {
-            return
-          }
+      }
+    }
+  }
+
+  private def fetchNextBatch(): Option[ColumnarBatch] = {
+    withResource(new NvtxWithMetrics("ColumnarToRow: fetch", NvtxColor.BLUE, fetchTime)) { _ =>
+      while (batches.hasNext) {
+        numInputBatches += 1
+        val devCb = batches.next()
+        if (devCb.numRows() > 0) {
+          return Some(devCb)
+        } else {
+          devCb.close()
         }
-      } finally {
-        // Leaving the GPU for a while
-        GpuSemaphore.releaseIfNecessary(TaskContext.get())
->>>>>>> 5cf5affa
-      }
-    }
-  }
-
-  /**
-   * Setup the columnar to row batch iterator for the specified device batch.
-   * Returns true if the batch iterator was succesfully initialized or false otherwise.
-   */
-  private def setupBatchIterator(devCb: ColumnarBatch): Boolean = {
-    if (devCb.numRows > 0) {
-      withResource(new NvtxWithMetrics("ColumnarToRow: batch", NvtxColor.RED, totalTime)) { _ =>
-          cb = new ColumnarBatch(GpuColumnVector.extractColumns(devCb).map(_.copyToHost()),
-            devCb.numRows())
-          it = cb.rowIterator()
-          // In order to match the numOutputRows metric in the generated code we update
-          // numOutputRows for each batch. This is less accurate than doing it at output
-          // because it will over count the number of rows output in the case of a limit,
-          // but it is more efficient.
-          numOutputRows += cb.numRows()
-      }
-      return true
-    }
-    false
+      }
+      None
+    }
   }
 
   override def hasNext: Boolean = {
