<?xml version="1.0" encoding="UTF-8"?>
<!--
  Copyright (c) 2023-2025 NVIDIA CORPORATION.

  Licensed under the Apache License, Version 2.0 (the "License");
  you may not use this file except in compliance with the License.
  You may obtain a copy of the License at

     http://www.apache.org/licenses/LICENSE-2.0

  Unless required by applicable law or agreed to in writing, software
  distributed under the License is distributed on an "AS IS" BASIS,
  WITHOUT WARRANTIES OR CONDITIONS OF ANY KIND, either express or implied.
  See the License for the specific language governing permissions and
  limitations under the License.
-->
<project xmlns="http://maven.apache.org/POM/4.0.0"
         xmlns:xsi="http://www.w3.org/2001/XMLSchema-instance"
         xsi:schemaLocation="http://maven.apache.org/POM/4.0.0 http://maven.apache.org/xsd/maven-4.0.0.xsd">
    <modelVersion>4.0.0</modelVersion>

    <parent>
        <groupId>com.nvidia</groupId>
        <artifactId>rapids-4-spark-jdk-profiles_2.12</artifactId>
<<<<<<< HEAD
        <version>25.02.0-SNAPSHOT</version>
=======
        <version>24.12.1-SNAPSHOT</version>
>>>>>>> 6e3f6eb2
        <relativePath>../../jdk-profiles/pom.xml</relativePath>
    </parent>

    <artifactId>rapids-4-spark-delta-22x_2.12</artifactId>
    <name>RAPIDS Accelerator for Apache Spark Delta Lake 2.2.x Support</name>
    <description>Delta Lake 2.2.x support for the RAPIDS Accelerator for Apache Spark</description>
<<<<<<< HEAD
    <version>25.02.0-SNAPSHOT</version>
=======
    <version>24.12.1-SNAPSHOT</version>
>>>>>>> 6e3f6eb2

    <properties>
        <rapids.module>../delta-lake/delta-22x</rapids.module>
        <rapids.compressed.artifact>false</rapids.compressed.artifact>
        <rapids.default.jar.excludePattern>**/*</rapids.default.jar.excludePattern>
        <rapids.shim.jar.phase>package</rapids.shim.jar.phase>
    </properties>

    <dependencies>
        <dependency>
            <groupId>org.roaringbitmap</groupId>
            <artifactId>RoaringBitmap</artifactId>
        </dependency>
        <dependency>
            <groupId>com.nvidia</groupId>
            <artifactId>rapids-4-spark-sql_${scala.binary.version}</artifactId>
            <version>${project.version}</version>
            <classifier>${spark.version.classifier}</classifier>
            <scope>provided</scope>
        </dependency>
        <dependency>
            <groupId>io.delta</groupId>
            <artifactId>delta-core_${scala.binary.version}</artifactId>
            <version>2.2.0</version>
            <scope>provided</scope>
        </dependency>
        <dependency>
            <groupId>org.apache.spark</groupId>
            <artifactId>spark-sql_${scala.binary.version}</artifactId>
        </dependency>
    </dependencies>

    <build>
        <plugins>
            <plugin>
                <groupId>org.codehaus.mojo</groupId>
                <artifactId>build-helper-maven-plugin</artifactId>
                <executions>
                    <execution>
                        <id>add-common-sources</id>
                        <phase>generate-sources</phase>
                        <goals>
                            <goal>add-source</goal>
                        </goals>
                        <configuration>
                            <sources>
                                <!-- #if scala-2.12 -->
                                <source>${project.basedir}/../common/src/main/scala</source>
                                <source>${project.basedir}/../common/src/main/delta-io/scala</source>
                                <!-- #endif scala-2.12 -->
                                <!-- #if scala-2.13 --><!--
                                <source>${project.basedir}/../../${rapids.module}/../common/src/main/scala</source>
                                <source>${project.basedir}/../../${rapids.module}/../common/src/main/delta-io/scala</source>
                                --><!-- #endif scala-2.13 -->
                            </sources>
                        </configuration>
                    </execution>
                </executions>
            </plugin>
            <plugin>
                <groupId>net.alchim31.maven</groupId>
                <artifactId>scala-maven-plugin</artifactId>
            </plugin>
            <plugin>
                <groupId>org.apache.rat</groupId>
                <artifactId>apache-rat-plugin</artifactId>
            </plugin>
        </plugins>
    </build>
</project><|MERGE_RESOLUTION|>--- conflicted
+++ resolved
@@ -22,22 +22,14 @@
     <parent>
         <groupId>com.nvidia</groupId>
         <artifactId>rapids-4-spark-jdk-profiles_2.12</artifactId>
-<<<<<<< HEAD
         <version>25.02.0-SNAPSHOT</version>
-=======
-        <version>24.12.1-SNAPSHOT</version>
->>>>>>> 6e3f6eb2
         <relativePath>../../jdk-profiles/pom.xml</relativePath>
     </parent>
 
     <artifactId>rapids-4-spark-delta-22x_2.12</artifactId>
     <name>RAPIDS Accelerator for Apache Spark Delta Lake 2.2.x Support</name>
     <description>Delta Lake 2.2.x support for the RAPIDS Accelerator for Apache Spark</description>
-<<<<<<< HEAD
     <version>25.02.0-SNAPSHOT</version>
-=======
-    <version>24.12.1-SNAPSHOT</version>
->>>>>>> 6e3f6eb2
 
     <properties>
         <rapids.module>../delta-lake/delta-22x</rapids.module>
