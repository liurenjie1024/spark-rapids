--- conflicted
+++ resolved
@@ -689,13 +689,8 @@
         <spark.version.classifier>spark${buildver}</spark.version.classifier>
         <cuda.version>cuda11</cuda.version>
         <jni.classifier>${cuda.version}</jni.classifier>
-<<<<<<< HEAD
-        <spark-rapids-jni.version>customer0705-24.08.0-SNAPSHOT</spark-rapids-jni.version>
-        <spark-rapids-private.version>24.08.0-SNAPSHOT</spark-rapids-private.version>
-=======
         <spark-rapids-jni.version>24.10.0-SNAPSHOT</spark-rapids-jni.version>
         <spark-rapids-private.version>24.10.0-SNAPSHOT</spark-rapids-private.version>
->>>>>>> bc8c577b
         <scala.binary.version>2.12</scala.binary.version>
         <alluxio.client.version>2.8.0</alluxio.client.version>
         <scala.recompileMode>incremental</scala.recompileMode>
@@ -733,17 +728,12 @@
         <!--
          If you update a dependency version so it is no longer a SNAPSHOT
          please update the snapshot-shims profile as well so it is accurate -->
-<<<<<<< HEAD
 
         <spark311.version>3.2.1-bd1-SNAPSHOT</spark311.version>
         <spark312.version>3.2.1-bd1-SNAPSHOT</spark312.version>
         <spark313.version>3.2.1-bd1-SNAPSHOT</spark313.version>
         <spark320.version>3.2.1-bd1-SNAPSHOT</spark320.version>
         <spark321.version>3.2.1-bd1-rapids-SNAPSHOT</spark321.version>
-=======
-        <spark320.version>3.2.0</spark320.version>
-        <spark321.version>3.2.1</spark321.version>
->>>>>>> bc8c577b
         <spark321cdh.version>3.2.1.3.2.7171000.0-3</spark321cdh.version>
         <spark322.version>3.2.2</spark322.version>
         <spark323.version>3.2.3</spark323.version>
@@ -905,11 +895,8 @@
         <bloop.configDirectory>${spark.rapids.source.basedir}/.bloop</bloop.configDirectory>
         <build.info.path>${project.build.outputDirectory}/rapids4spark-version-info.properties</build.info.path>
         <nonfail.errors.quiet>false</nonfail.errors.quiet>
-<<<<<<< HEAD
         <gluten.version>1.2.0-rapids-0808-SNAPSHOT</gluten.version>
-=======
         <rapids.source.jar.phase>package</rapids.source.jar.phase>
->>>>>>> bc8c577b
     </properties>
 
     <dependencyManagement>
